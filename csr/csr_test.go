--- conflicted
+++ resolved
@@ -510,7 +510,6 @@
 	if _, _, err = helpers.ParseCSR(csr); err != nil {
 		t.Fatalf("%v", err)
 	}
-<<<<<<< HEAD
 
 	_, err = Regenerate(priv, csr)
 	if err != nil {
@@ -564,7 +563,7 @@
 	_, err = Regenerate(priv, csr)
 	if err == nil {
 		t.Fatalf("%v", err)
-=======
+	}
 }
 
 var testECDSACertificateFile = "testdata/test-ecdsa-ca.pem"
@@ -599,6 +598,5 @@
 
 	if req.CA == nil || req.CA.PathLength != 2 {
 		t.Fatal("Bad Certificate Request!")
->>>>>>> fd44f335
 	}
 }